--- conflicted
+++ resolved
@@ -433,11 +433,7 @@
                                 # To avoid printing this twice on stdout but in the logs...
                                 logLevel = self.logger.getEffectiveLevel()
                                 self.logger.setLevel(logging.DEBUG)
-<<<<<<< HEAD
-                                self.logger.debug(f' - {ruleResults["title"]} [{ruleResults["rule_level"]}] : {ruleResults["count"]} events')
-=======
                                 self.logger.debug(f'    - {ruleResults["title"]} [{ruleResults["rule_level"]}] : {ruleResults["count"]} events')
->>>>>>> 5911cf46
                                 self.logger.setLevel(logLevel)
                                 # Output to json or csv file
                                 if self.csvMode: 
